--- conflicted
+++ resolved
@@ -32,17 +32,10 @@
 import forge.experiment_tools as fet
 
 # job config
-<<<<<<< HEAD
 flags.DEFINE_string('data_config', 'configs/mnist_data.py', 'Path to a data config file.')
 flags.DEFINE_string('model_config', 'configs/mnist_mlp.py', 'Path to a model config file.')
 flags.DEFINE_string('results_dir', 'checkpoints', 'Top directory for all experimental results.')
 flags.DEFINE_string('run_name', 'mnist', 'Name of this job. Results will be stored in a corresponding folder.')
-=======
-flags.DEFINE_string('data_config', 'forge/configs/mnist_data.py', 'Path to a data config file.')
-flags.DEFINE_string('model_config', 'forge/configs/mnist_mlp.py', 'Path to a model config file.')
-flags.DEFINE_string('results_dir', 'checkpoints', 'Top directory for all experimental results.')
-flags.DEFINE_string('run_name', 'test_run', 'Name of this job. Results will be stored in a corresponding folder.')
->>>>>>> e1c96de0
 flags.DEFINE_boolean('resume', False, 'Tries to resume a job if True.')
 
 # logging config
